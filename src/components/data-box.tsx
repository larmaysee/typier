"use client";

<<<<<<< HEAD
import { TypingContainer } from "@/presentation/components/typing/typing-container";

export default function DataBox() {
  return <TypingContainer />;
=======
import { RotateCcw } from "lucide-react";
// import { Lisu_Bosa } from "next/font/google"; // Temporarily disabled due to network issues
import KeyboardSelector from "./keyboard-selector";
import ModeToggler from "./mode-toggler";
import TimerOptions from "./time-options";
import TooltipWrapper from "./tooltip-wrapper";

// const lisuBosa = Lisu_Bosa({
//   weight: ["400", "700"],
//   style: ["normal", "italic"],
//   subsets: ["latin"],
// });

// Fallback font style for now
const lisuBosa = {
  className: "font-sans" // Use system font as fallback
};

export type DataBoxType = {
  data: string;
};

export default function DataBox() {
  const { config } = useSiteConfig();
  const { setActiveChar, setComposeKey } = usePracticeMode();
  const { addTestResult } = useTypingStatistics();
  const inputRef = useRef<HTMLInputElement>(null);
  const textContainerRef = useRef<HTMLDivElement>(null);

  const [currentData, setCurrentData] = useState<string | null>(null);
  const [language, setLanguage] = useState<string>("en");
  const [syntaxs, setSyntaxs] = useState<string[]>([]);
  const [typedText, setTypedText] = useState<string>("");

  const [correctWords, setCorrectWords] = useState<number>(0);
  const [incorrectWords, setIncorrectWords] = useState<number>(0);
  const [startTime, setStartTime] = useState<number | null>(null);
  const [isFocused, setIsFocused] = useState<boolean>(false);
  const [isStartNextWord, setIsStartNextWord] = useState<boolean>(false);
  const [isComposing, setIsComposing] = useState<boolean>(false);

  const [selectedTime, setSelectedTime] = useState<number>(30);
  const [timeLeft, setTimeLeft] = useState<number>(30);
  const [cursorPosition, setCursorPosition] = useState<{
    wordIndex: number;
    charIndex: number;
    isSpacePosition: boolean;
  }>({ wordIndex: 0, charIndex: 0, isSpacePosition: false });
  const [testCompleted, setTestCompleted] = useState<boolean>(false);
  const [showResults, setShowResults] = useState<boolean>(false);
  const [lastTestResult, setLastTestResult] = useState<{
    wpm: number;
    accuracy: number;
    correctWords: number;
    incorrectWords: number;
    totalWords: number;
    testDuration: number;
    language: string;
    charactersTyped: number;
    errors: number;
  } | null>(null);

  useEffect(() => {
    setTimeLeft(selectedTime);
    setTestCompleted(false);
    setShowResults(false);
  }, [selectedTime]);

  // Focus input on component mount
  useEffect(() => {
    if (inputRef.current) {
      inputRef.current.focus();
    }
  }, []);

  const calculateWPM = useCallback(() => {
    if (startTime === null) return 0;

    const elapsedTime = (selectedTime - timeLeft) / 60; // in minutes
    return elapsedTime > 0 ? Math.round(correctWords / elapsedTime) : 0;
  }, [startTime, selectedTime, timeLeft, correctWords]);

  const getRandomData = useCallback(() => {
    const datasets: { [key: string]: { syntaxs: string[]; chars?: string[] } } = {
      en: engdatasets,
      my: mydatasets,
      li: lidatasets,
    };

    const dataset = datasets[language];
    if (!dataset) return;

    if (config.difficultyMode === 'chars' && dataset.chars) {
      // Generate random character sequence
      const chars = dataset.chars;
      const sequenceLength = Math.floor(Math.random() * 20) + 10; // 10-30 characters
      let sequence = '';

      for (let i = 0; i < sequenceLength; i++) {
        const randomChar = chars[Math.floor(Math.random() * chars.length)];
        sequence += randomChar;

        // Add spaces occasionally for word separation
        if (i > 0 && i % 5 === 0 && Math.random() > 0.7) {
          sequence += ' ';
        }
      }

      setCurrentData(sequence.trim());
    } else if (syntaxs.length) {
      // Use syntax mode (sentences)
      const randomIndex = Math.floor(Math.random() * syntaxs.length);
      setCurrentData(syntaxs[randomIndex]);
    }
  }, [syntaxs, language, config.difficultyMode]);

  const handleRefresh = useCallback(() => {
    setTypedText("");
    setCorrectWords(0);
    setIncorrectWords(0);
    setStartTime(null);
    setTimeLeft(selectedTime);
    setCursorPosition({ wordIndex: 0, charIndex: 0, isSpacePosition: false });
    setTestCompleted(false);
    setShowResults(false);
    setLastTestResult(null);
    getRandomData();

    // clear input ref
    if (inputRef.current) {
      inputRef.current.value = "";
    }
  }, [getRandomData, selectedTime]);

  // Fixed timer effect - removed saveTestResult dependency to prevent restarts
  useEffect(() => {
    if (startTime !== null && timeLeft > 0 && !testCompleted) {
      const timer = setInterval(() => {
        setTimeLeft((prev) => {
          if (prev <= 1) {
            // Timer reached 0, save results
            setTestCompleted(true);
            return 0;
          }
          return prev - 1;
        });
      }, 1000);

      return () => clearInterval(timer);
    }
  }, [startTime, testCompleted, timeLeft]);

  // Separate effect to handle test completion and result saving
  useEffect(() => {
    if (testCompleted && !config.practiceMode && startTime !== null && !showResults) {
      const totalWords = correctWords + incorrectWords;
      const accuracy = totalWords > 0 ? Math.round((correctWords / totalWords) * 100) : 0;
      const testDuration = selectedTime - timeLeft;
      const charactersTyped = typedText.length;
      const errors = incorrectWords;

      const testResult = {
        wpm: calculateWPM(),
        accuracy,
        correctWords,
        incorrectWords,
        totalWords,
        testDuration,
        language: config.language.code,
        charactersTyped,
        errors,
      };

      addTestResult(testResult);
      setLastTestResult(testResult);
      setShowResults(true);
    }
  }, [testCompleted, config.practiceMode, startTime, showResults, correctWords, incorrectWords, selectedTime, timeLeft, typedText.length, calculateWPM, config.language.code, addTestResult]);

  useEffect(() => {
    setLanguage(config.language.code);
    if (inputRef.current) {
      inputRef.current.focus();
      inputRef.current.value = "";
    }
  }, [config.language]);

  // Global keyboard event listener to focus input when not focused
  useEffect(() => {
    const handleGlobalKeyDown = (e: KeyboardEvent) => {
      // Don't interfere if input is already focused or if it's a modifier key
      if (isFocused || e.ctrlKey || e.metaKey || e.altKey || testCompleted) {
        return;
      }

      // Don't interfere with other inputs or interactive elements
      const target = e.target as HTMLElement;
      if (target.tagName === 'INPUT' || target.tagName === 'TEXTAREA' || target.contentEditable === 'true') {
        return;
      }

      // Focus the input and let the key event propagate naturally
      if (inputRef.current) {
        inputRef.current.focus();
      }
    };

    document.addEventListener('keydown', handleGlobalKeyDown);
    return () => document.removeEventListener('keydown', handleGlobalKeyDown);
  }, [isFocused, testCompleted]);

  useEffect(() => {
    if (config.practiceMode && currentData) {
      setActiveChar(currentData.split(" ")[0]?.[0] || null);
      setCursorPosition({ wordIndex: 0, charIndex: 0, isSpacePosition: false });
    } else {
      setActiveChar("");
      setCursorPosition({ wordIndex: 0, charIndex: 0, isSpacePosition: false });
    }
  }, [config.practiceMode, currentData, setActiveChar]);

  useEffect(() => {
    const datasets: { [key: string]: { syntaxs: string[]; chars?: string[] } } = {
      en: engdatasets,
      my: mydatasets,
      li: lidatasets,
    };

    if (language) {
      const dataset = datasets[language];

      if (config.difficultyMode === 'chars' && dataset.chars) {
        // Generate random character sequences for character mode
        const generateCharSequence = () => {
          const chars = dataset.chars!;
          const sequenceLength = Math.floor(Math.random() * 20) + 10; // 10-30 characters
          let sequence = '';

          for (let i = 0; i < sequenceLength; i++) {
            const randomChar = chars[Math.floor(Math.random() * chars.length)];
            sequence += randomChar;

            // Add spaces occasionally for word separation
            if (i > 0 && i % 5 === 0 && Math.random() > 0.7) {
              sequence += ' ';
            }
          }

          return sequence.trim();
        };

        const charSequences = Array.from({ length: 10 }, generateCharSequence);
        setSyntaxs(charSequences);
        setCurrentData(charSequences[0]);
      } else {
        // Use syntax mode (sentences)
        setSyntaxs(dataset.syntaxs);
        const randomIndex = Math.floor(Math.random() * dataset.syntaxs.length);
        setCurrentData(dataset.syntaxs[randomIndex]);
      }
    }
  }, [language, config.difficultyMode]);

  useEffect(() => {
    // get active word index
    const activeWord = document.querySelector(".word.active") as HTMLElement;
    const databox = document.querySelector(".databox") as HTMLElement;
    if (activeWord) {
      if (activeWord.offsetTop + 30 > databox.clientHeight) {
        databox.scrollTo({ top: databox.clientHeight, behavior: "smooth" });
      } else {
        const topOffset =
          activeWord.offsetTop - databox.clientHeight > 0
            ? activeWord.offsetTop - databox.clientHeight
            : 0;
        databox.scrollTo({ top: topOffset, behavior: "smooth" });
      }
    }
  }, [typedText]);

  const handleKeyDown = (e: React.KeyboardEvent<HTMLInputElement>) => {
    if (e.repeat || e.nativeEvent.isComposing || !e.nativeEvent.isTrusted) {
      e.preventDefault();
      return;
    }

    const words = typedText.split(" ");
    const activeWordIndex = getActiveWordIndex();
    const activeWord = words[activeWordIndex] || "";

    // Handle Ctrl/Cmd + Backspace (word deletion)
    if (e.key === "Backspace" && (e.ctrlKey || e.metaKey)) {
      e.preventDefault();

      // Get current input value and cursor position
      const input = inputRef.current;
      if (!input) return;

      const cursorPos = input.selectionStart || 0;
      const text = input.value;

      // Find the start of the current word to delete
      let wordStart = cursorPos;
      while (wordStart > 0 && text[wordStart - 1] !== ' ') {
        wordStart--;
      }

      // Create new text without the deleted word
      const newText = text.slice(0, wordStart) + text.slice(cursorPos);

      // Update the input value and trigger change event
      input.value = newText;
      input.setSelectionRange(wordStart, wordStart);

      // Trigger the change event manually
      const event = new Event('input', { bubbles: true });
      input.dispatchEvent(event);

      return;
    }

    if (e.key === " " && activeWord.length === 0) {
      e.preventDefault();
    }

    if (e.key === " " && activeWord.length > 0) {
      setIsStartNextWord(true);
      // setIsComposing(true);
      // setComposeKey("{spacebar}");
      const currentWords = currentData?.split(" ") || [];
      if (activeWord === currentWords[activeWordIndex]) {
        setCorrectWords((prev) => prev + 1);
      } else {
        setIncorrectWords((prev) => prev + 1);
      }
    }
  };

  const handleInputChange = (e: React.ChangeEvent<HTMLInputElement>) => {
    const inputText = e.target.value;
    setTypedText(inputText);

    // Start timer on first keystroke
    if (startTime === null && inputText.length > 0) {
      setStartTime(Date.now());
    }

    if (config.difficultyMode === 'chars') {
      // Character mode logic
      const currentChars = currentData?.split("") || [];
      let correct = 0;
      let incorrect = 0;

      inputText.split("").forEach((char, index) => {
        if (char === currentChars[index]) {
          correct++;
        } else {
          incorrect++;
        }
      });

      setCorrectWords(correct);
      setIncorrectWords(incorrect);

      // Check if all characters are completed
      if (!config.practiceMode && !testCompleted && inputText.length >= currentChars.length) {
        setTestCompleted(true);
        return;
      }

      // Update activeChar for character mode
      const nextCharIndex = inputText.length;
      const activeChar = currentChars[nextCharIndex] || null;
      setActiveChar(activeChar);
    } else {
      // Sentence mode logic (original)
      const words = inputText.trim().split(" ");
      const currentWords = currentData?.split(" ") || [];

      let correct = 0;
      let incorrect = 0;

      words.forEach((word, index) => {
        if (word === currentWords[index]) {
          correct++;
        } else {
          incorrect++;
        }
      });

      setCorrectWords(correct);
      setIncorrectWords(incorrect);

      // Check if all words are completed
      const totalTypedWords = correct + incorrect;
      if (!config.practiceMode && !testCompleted && totalTypedWords >= currentWords.length) {
        setTestCompleted(true);
        return;
      }

      // Update activeChar and cursor position for sentence mode
      const activeWordIndex = getActiveWordIndex();
      const activeCharIndex = words[activeWordIndex]?.length || 0;
      let activeChar = isStartNextWord
        ? currentWords[activeWordIndex + 1]?.[0]
        : currentWords[activeWordIndex]?.[activeCharIndex] || null;

      const isSpacePosition = activeCharIndex === currentWords[activeWordIndex]?.length && !isStartNextWord;

      let cursorWordIndex = activeWordIndex;
      let cursorCharIndex = activeCharIndex;
      let cursorIsSpacePosition = isSpacePosition;

      if (isSpacePosition) {
        activeChar = "spacebar";
        setIsStartNextWord(false);
      }

      // Handle cursor position after space - move to next word's first character
      if (isStartNextWord && currentWords[activeWordIndex + 1]) {
        cursorWordIndex = activeWordIndex + 1;
        cursorCharIndex = 0;
        cursorIsSpacePosition = false;
        activeChar = currentWords[activeWordIndex + 1]?.[0] || null;
      }

      // Update cursor position state
      setCursorPosition({
        wordIndex: cursorWordIndex,
        charIndex: cursorCharIndex,
        isSpacePosition: cursorIsSpacePosition
      });

      setActiveChar(activeChar);
      setIsStartNextWord(false);

      if (e.nativeEvent.composed) {
        const composeKey = currentWords[activeWordIndex]?.[activeCharIndex - 1];
        if (isComposing) {
          setIsComposing(false);
        } else {
          setComposeKey(composeKey);
        }
      }

      if (config.practiceMode && activeCharIndex === 0) {
        setActiveChar(currentWords[activeWordIndex]?.[0] || null);
      }
    }
  };

  const getActiveWordIndex = () => {
    const words = typedText.split(" ");
    return words.length - 1;
  };

  const getLetterClass = (wordIndex: number, charIndex: number) => {
    const words = typedText.split(" ");
    const currentWords = currentData?.split(" ") || [];

    let className = "";

    if (wordIndex < currentWords.length) {
      const currentWord = currentWords[wordIndex];
      const typedWord = words[wordIndex] || "";

      if (charIndex < currentWord.length) {
        const currentChar = currentWord[charIndex];
        const typedChar = typedWord[charIndex] || "";

        if (typedChar) {
          if (typedChar === currentChar) {
            className = "text-black dark:text-white";
          } else {
            className = "text-destructive";
          }
        } else {
          className = "text-muted-foreground";
        }
      }
    }

    return className;
  };

  const getWordClass = (wordIndex: number) => {
    const words = typedText.split(" ");
    const currentWords = currentData?.split(" ") || [];
    const typedWord = words[wordIndex] || "";
    if (typedWord === currentWords[wordIndex] && wordIndex < words.length - 1) {
      return "correct typed";
    } else if (typedWord.length > 0 && wordIndex < words.length - 1) {
      return "incorrect border-b border-dashed border-destructive typed";
    }
    return "";
  };

  const handleFocusInput = () => {
    if (inputRef.current && !testCompleted) {
      inputRef.current.focus();
    }
  };

  return (
    <>
      {/* Results Modal */}
      {showResults && lastTestResult && (
        <ResultsModal
          isOpen={showResults}
          onClose={() => setShowResults(false)}
          result={lastTestResult}
          onStartNewTest={handleRefresh}
        />
      )}

      {/* Difficulty Mode Selector */}
      <div className="flex justify-center mb-4">
        <DataMode />
      </div>

      <div
        className={cn(
          "bg-background databox-wrapper rounded-lg relative p-4 border border-dashed",
          isFocused ? "focus" : "",
          testCompleted ? "opacity-50 pointer-events-none" : ""
        )}
        tabIndex={0}
        onFocus={() => inputRef.current?.focus()}
        ref={textContainerRef}
      >
        {/* Focus Overlay */}
        <FocusOverlay
          isVisible={!isFocused && !testCompleted}
          onClick={handleFocusInput}
        />

        <Input
          className=" opacity-0 absolute left-0"
          onKeyDown={handleKeyDown}
          onChange={handleInputChange}
          ref={inputRef}
          onFocus={() => setIsFocused(true)}
          onBlur={() => setIsFocused(false)}
          disabled={testCompleted}
        />

        <div
          className={cn(
            "databox h-[120px] relative focus-visible:border-primary overflow-hidden"
            // `${lisuBosa.className}` // Temporarily disabled for offline build
          )}
        >
          {config.difficultyMode === 'chars' ? (
            // Character mode with special styling
            <div className="flex flex-wrap gap-2 p-2">
              {currentData?.split("").map((char, charIndex) => {
                const words = typedText.split("");
                const typedChar = words[charIndex] || "";
                const isCursorPosition = charIndex === typedText.length;

                let bgColor = "bg-muted/30";
                let textColor = "text-muted-foreground";

                if (typedChar) {
                  if (typedChar === char) {
                    bgColor = "bg-green-100 dark:bg-green-900/30";
                    textColor = "text-green-700 dark:text-green-300";
                  } else {
                    bgColor = "bg-red-100 dark:bg-red-900/30";
                    textColor = "text-red-700 dark:text-red-300";
                  }
                }

                return (
                  <div
                    key={charIndex}
                    className={cn(
                      "relative flex items-center justify-center min-w-[40px] h-[40px] rounded-md border text-xl font-medium transition-colors",
                      bgColor,
                      textColor,
                      char === " " ? "min-w-[20px] bg-transparent border-dashed" : ""
                    )}
                  >
                    {char === " " ? "⎵" : char}
                    {isCursorPosition && isFocused && !testCompleted && (
                      <span className="absolute left-0 top-0 w-0.5 h-full bg-primary animate-pulse" />
                    )}
                  </div>
                );
              })}
            </div>
          ) : (
            // Sentence mode with original styling
            <div className="words flex flex-wrap relative">
              {currentData?.split(" ").map((word, wordIndex) => (
                <div
                  key={wordIndex}
                  className={`word word-${wordIndex} h-[30px] flex px-1 ${getWordClass(
                    wordIndex
                  )}${getActiveWordIndex() === wordIndex ? " active" : ""}`}
                >
                  {word.split("").map((char, charIndex) => {
                    const isCursorPosition =
                      cursorPosition.wordIndex === wordIndex &&
                      cursorPosition.charIndex === charIndex &&
                      !cursorPosition.isSpacePosition;

                    return (
                      <span
                        key={charIndex}
                        className={`letter letter-${charIndex} text-2xl relative ${getLetterClass(
                          wordIndex,
                          charIndex
                        )}`}
                      >
                        {char}
                        {isCursorPosition && isFocused && !testCompleted && (
                          <span className="absolute left-0 top-0 w-0.5 h-full bg-primary animate-pulse" />
                        )}
                      </span>
                    );
                  })}
                  {/* Space cursor */}
                  {cursorPosition.wordIndex === wordIndex &&
                    cursorPosition.isSpacePosition &&
                    isFocused && !testCompleted && (
                      <span className="relative">
                        <span className="absolute right-0 top-0 w-0.5 h-full bg-primary animate-pulse" />
                      </span>
                    )}
                </div>
              ))}
            </div>
          )}
        </div>
      </div>

      <div className="flex justify-between mt-4">
        <div className="flex gap-2">
          <TooltipWrapper placement="center" tooltip="Select time">
            <TimerOptions
              selectedTime={selectedTime}
              setSelectedTime={setSelectedTime}
              disabled={testCompleted}
            />
          </TooltipWrapper>
          <TooltipWrapper placement="center" tooltip="Select keyboard layout">
            <KeyboardSelector />
          </TooltipWrapper>
          <TooltipWrapper
            placement="center"
            tooltip="Enable/Disable practice mode"
          >
            <ModeToggler />
          </TooltipWrapper>
        </div>
        <div className="flex gap-2">
          <Button variant={"secondary"} size={"sm"} className="p-2">
            <span>
              {correctWords} / {correctWords + incorrectWords}
            </span>
            <span className="mx-2">|</span>
            <span className="font-bold">{calculateWPM()} WPM</span>
            <span className="mx-2">|</span>
            <span className="font-bold">{timeLeft}s</span>
          </Button>

          <Button
            variant={"secondary"}
            size={"icon"}
            className="w-9 h-9"
            onClick={handleRefresh}
          >
            <RotateCcw />
          </Button>
        </div>
      </div>
    </>
  );
>>>>>>> 418f1988
}<|MERGE_RESOLUTION|>--- conflicted
+++ resolved
@@ -1,689 +1,7 @@
 "use client";
 
-<<<<<<< HEAD
 import { TypingContainer } from "@/presentation/components/typing/typing-container";
 
 export default function DataBox() {
   return <TypingContainer />;
-=======
-import { RotateCcw } from "lucide-react";
-// import { Lisu_Bosa } from "next/font/google"; // Temporarily disabled due to network issues
-import KeyboardSelector from "./keyboard-selector";
-import ModeToggler from "./mode-toggler";
-import TimerOptions from "./time-options";
-import TooltipWrapper from "./tooltip-wrapper";
-
-// const lisuBosa = Lisu_Bosa({
-//   weight: ["400", "700"],
-//   style: ["normal", "italic"],
-//   subsets: ["latin"],
-// });
-
-// Fallback font style for now
-const lisuBosa = {
-  className: "font-sans" // Use system font as fallback
-};
-
-export type DataBoxType = {
-  data: string;
-};
-
-export default function DataBox() {
-  const { config } = useSiteConfig();
-  const { setActiveChar, setComposeKey } = usePracticeMode();
-  const { addTestResult } = useTypingStatistics();
-  const inputRef = useRef<HTMLInputElement>(null);
-  const textContainerRef = useRef<HTMLDivElement>(null);
-
-  const [currentData, setCurrentData] = useState<string | null>(null);
-  const [language, setLanguage] = useState<string>("en");
-  const [syntaxs, setSyntaxs] = useState<string[]>([]);
-  const [typedText, setTypedText] = useState<string>("");
-
-  const [correctWords, setCorrectWords] = useState<number>(0);
-  const [incorrectWords, setIncorrectWords] = useState<number>(0);
-  const [startTime, setStartTime] = useState<number | null>(null);
-  const [isFocused, setIsFocused] = useState<boolean>(false);
-  const [isStartNextWord, setIsStartNextWord] = useState<boolean>(false);
-  const [isComposing, setIsComposing] = useState<boolean>(false);
-
-  const [selectedTime, setSelectedTime] = useState<number>(30);
-  const [timeLeft, setTimeLeft] = useState<number>(30);
-  const [cursorPosition, setCursorPosition] = useState<{
-    wordIndex: number;
-    charIndex: number;
-    isSpacePosition: boolean;
-  }>({ wordIndex: 0, charIndex: 0, isSpacePosition: false });
-  const [testCompleted, setTestCompleted] = useState<boolean>(false);
-  const [showResults, setShowResults] = useState<boolean>(false);
-  const [lastTestResult, setLastTestResult] = useState<{
-    wpm: number;
-    accuracy: number;
-    correctWords: number;
-    incorrectWords: number;
-    totalWords: number;
-    testDuration: number;
-    language: string;
-    charactersTyped: number;
-    errors: number;
-  } | null>(null);
-
-  useEffect(() => {
-    setTimeLeft(selectedTime);
-    setTestCompleted(false);
-    setShowResults(false);
-  }, [selectedTime]);
-
-  // Focus input on component mount
-  useEffect(() => {
-    if (inputRef.current) {
-      inputRef.current.focus();
-    }
-  }, []);
-
-  const calculateWPM = useCallback(() => {
-    if (startTime === null) return 0;
-
-    const elapsedTime = (selectedTime - timeLeft) / 60; // in minutes
-    return elapsedTime > 0 ? Math.round(correctWords / elapsedTime) : 0;
-  }, [startTime, selectedTime, timeLeft, correctWords]);
-
-  const getRandomData = useCallback(() => {
-    const datasets: { [key: string]: { syntaxs: string[]; chars?: string[] } } = {
-      en: engdatasets,
-      my: mydatasets,
-      li: lidatasets,
-    };
-
-    const dataset = datasets[language];
-    if (!dataset) return;
-
-    if (config.difficultyMode === 'chars' && dataset.chars) {
-      // Generate random character sequence
-      const chars = dataset.chars;
-      const sequenceLength = Math.floor(Math.random() * 20) + 10; // 10-30 characters
-      let sequence = '';
-
-      for (let i = 0; i < sequenceLength; i++) {
-        const randomChar = chars[Math.floor(Math.random() * chars.length)];
-        sequence += randomChar;
-
-        // Add spaces occasionally for word separation
-        if (i > 0 && i % 5 === 0 && Math.random() > 0.7) {
-          sequence += ' ';
-        }
-      }
-
-      setCurrentData(sequence.trim());
-    } else if (syntaxs.length) {
-      // Use syntax mode (sentences)
-      const randomIndex = Math.floor(Math.random() * syntaxs.length);
-      setCurrentData(syntaxs[randomIndex]);
-    }
-  }, [syntaxs, language, config.difficultyMode]);
-
-  const handleRefresh = useCallback(() => {
-    setTypedText("");
-    setCorrectWords(0);
-    setIncorrectWords(0);
-    setStartTime(null);
-    setTimeLeft(selectedTime);
-    setCursorPosition({ wordIndex: 0, charIndex: 0, isSpacePosition: false });
-    setTestCompleted(false);
-    setShowResults(false);
-    setLastTestResult(null);
-    getRandomData();
-
-    // clear input ref
-    if (inputRef.current) {
-      inputRef.current.value = "";
-    }
-  }, [getRandomData, selectedTime]);
-
-  // Fixed timer effect - removed saveTestResult dependency to prevent restarts
-  useEffect(() => {
-    if (startTime !== null && timeLeft > 0 && !testCompleted) {
-      const timer = setInterval(() => {
-        setTimeLeft((prev) => {
-          if (prev <= 1) {
-            // Timer reached 0, save results
-            setTestCompleted(true);
-            return 0;
-          }
-          return prev - 1;
-        });
-      }, 1000);
-
-      return () => clearInterval(timer);
-    }
-  }, [startTime, testCompleted, timeLeft]);
-
-  // Separate effect to handle test completion and result saving
-  useEffect(() => {
-    if (testCompleted && !config.practiceMode && startTime !== null && !showResults) {
-      const totalWords = correctWords + incorrectWords;
-      const accuracy = totalWords > 0 ? Math.round((correctWords / totalWords) * 100) : 0;
-      const testDuration = selectedTime - timeLeft;
-      const charactersTyped = typedText.length;
-      const errors = incorrectWords;
-
-      const testResult = {
-        wpm: calculateWPM(),
-        accuracy,
-        correctWords,
-        incorrectWords,
-        totalWords,
-        testDuration,
-        language: config.language.code,
-        charactersTyped,
-        errors,
-      };
-
-      addTestResult(testResult);
-      setLastTestResult(testResult);
-      setShowResults(true);
-    }
-  }, [testCompleted, config.practiceMode, startTime, showResults, correctWords, incorrectWords, selectedTime, timeLeft, typedText.length, calculateWPM, config.language.code, addTestResult]);
-
-  useEffect(() => {
-    setLanguage(config.language.code);
-    if (inputRef.current) {
-      inputRef.current.focus();
-      inputRef.current.value = "";
-    }
-  }, [config.language]);
-
-  // Global keyboard event listener to focus input when not focused
-  useEffect(() => {
-    const handleGlobalKeyDown = (e: KeyboardEvent) => {
-      // Don't interfere if input is already focused or if it's a modifier key
-      if (isFocused || e.ctrlKey || e.metaKey || e.altKey || testCompleted) {
-        return;
-      }
-
-      // Don't interfere with other inputs or interactive elements
-      const target = e.target as HTMLElement;
-      if (target.tagName === 'INPUT' || target.tagName === 'TEXTAREA' || target.contentEditable === 'true') {
-        return;
-      }
-
-      // Focus the input and let the key event propagate naturally
-      if (inputRef.current) {
-        inputRef.current.focus();
-      }
-    };
-
-    document.addEventListener('keydown', handleGlobalKeyDown);
-    return () => document.removeEventListener('keydown', handleGlobalKeyDown);
-  }, [isFocused, testCompleted]);
-
-  useEffect(() => {
-    if (config.practiceMode && currentData) {
-      setActiveChar(currentData.split(" ")[0]?.[0] || null);
-      setCursorPosition({ wordIndex: 0, charIndex: 0, isSpacePosition: false });
-    } else {
-      setActiveChar("");
-      setCursorPosition({ wordIndex: 0, charIndex: 0, isSpacePosition: false });
-    }
-  }, [config.practiceMode, currentData, setActiveChar]);
-
-  useEffect(() => {
-    const datasets: { [key: string]: { syntaxs: string[]; chars?: string[] } } = {
-      en: engdatasets,
-      my: mydatasets,
-      li: lidatasets,
-    };
-
-    if (language) {
-      const dataset = datasets[language];
-
-      if (config.difficultyMode === 'chars' && dataset.chars) {
-        // Generate random character sequences for character mode
-        const generateCharSequence = () => {
-          const chars = dataset.chars!;
-          const sequenceLength = Math.floor(Math.random() * 20) + 10; // 10-30 characters
-          let sequence = '';
-
-          for (let i = 0; i < sequenceLength; i++) {
-            const randomChar = chars[Math.floor(Math.random() * chars.length)];
-            sequence += randomChar;
-
-            // Add spaces occasionally for word separation
-            if (i > 0 && i % 5 === 0 && Math.random() > 0.7) {
-              sequence += ' ';
-            }
-          }
-
-          return sequence.trim();
-        };
-
-        const charSequences = Array.from({ length: 10 }, generateCharSequence);
-        setSyntaxs(charSequences);
-        setCurrentData(charSequences[0]);
-      } else {
-        // Use syntax mode (sentences)
-        setSyntaxs(dataset.syntaxs);
-        const randomIndex = Math.floor(Math.random() * dataset.syntaxs.length);
-        setCurrentData(dataset.syntaxs[randomIndex]);
-      }
-    }
-  }, [language, config.difficultyMode]);
-
-  useEffect(() => {
-    // get active word index
-    const activeWord = document.querySelector(".word.active") as HTMLElement;
-    const databox = document.querySelector(".databox") as HTMLElement;
-    if (activeWord) {
-      if (activeWord.offsetTop + 30 > databox.clientHeight) {
-        databox.scrollTo({ top: databox.clientHeight, behavior: "smooth" });
-      } else {
-        const topOffset =
-          activeWord.offsetTop - databox.clientHeight > 0
-            ? activeWord.offsetTop - databox.clientHeight
-            : 0;
-        databox.scrollTo({ top: topOffset, behavior: "smooth" });
-      }
-    }
-  }, [typedText]);
-
-  const handleKeyDown = (e: React.KeyboardEvent<HTMLInputElement>) => {
-    if (e.repeat || e.nativeEvent.isComposing || !e.nativeEvent.isTrusted) {
-      e.preventDefault();
-      return;
-    }
-
-    const words = typedText.split(" ");
-    const activeWordIndex = getActiveWordIndex();
-    const activeWord = words[activeWordIndex] || "";
-
-    // Handle Ctrl/Cmd + Backspace (word deletion)
-    if (e.key === "Backspace" && (e.ctrlKey || e.metaKey)) {
-      e.preventDefault();
-
-      // Get current input value and cursor position
-      const input = inputRef.current;
-      if (!input) return;
-
-      const cursorPos = input.selectionStart || 0;
-      const text = input.value;
-
-      // Find the start of the current word to delete
-      let wordStart = cursorPos;
-      while (wordStart > 0 && text[wordStart - 1] !== ' ') {
-        wordStart--;
-      }
-
-      // Create new text without the deleted word
-      const newText = text.slice(0, wordStart) + text.slice(cursorPos);
-
-      // Update the input value and trigger change event
-      input.value = newText;
-      input.setSelectionRange(wordStart, wordStart);
-
-      // Trigger the change event manually
-      const event = new Event('input', { bubbles: true });
-      input.dispatchEvent(event);
-
-      return;
-    }
-
-    if (e.key === " " && activeWord.length === 0) {
-      e.preventDefault();
-    }
-
-    if (e.key === " " && activeWord.length > 0) {
-      setIsStartNextWord(true);
-      // setIsComposing(true);
-      // setComposeKey("{spacebar}");
-      const currentWords = currentData?.split(" ") || [];
-      if (activeWord === currentWords[activeWordIndex]) {
-        setCorrectWords((prev) => prev + 1);
-      } else {
-        setIncorrectWords((prev) => prev + 1);
-      }
-    }
-  };
-
-  const handleInputChange = (e: React.ChangeEvent<HTMLInputElement>) => {
-    const inputText = e.target.value;
-    setTypedText(inputText);
-
-    // Start timer on first keystroke
-    if (startTime === null && inputText.length > 0) {
-      setStartTime(Date.now());
-    }
-
-    if (config.difficultyMode === 'chars') {
-      // Character mode logic
-      const currentChars = currentData?.split("") || [];
-      let correct = 0;
-      let incorrect = 0;
-
-      inputText.split("").forEach((char, index) => {
-        if (char === currentChars[index]) {
-          correct++;
-        } else {
-          incorrect++;
-        }
-      });
-
-      setCorrectWords(correct);
-      setIncorrectWords(incorrect);
-
-      // Check if all characters are completed
-      if (!config.practiceMode && !testCompleted && inputText.length >= currentChars.length) {
-        setTestCompleted(true);
-        return;
-      }
-
-      // Update activeChar for character mode
-      const nextCharIndex = inputText.length;
-      const activeChar = currentChars[nextCharIndex] || null;
-      setActiveChar(activeChar);
-    } else {
-      // Sentence mode logic (original)
-      const words = inputText.trim().split(" ");
-      const currentWords = currentData?.split(" ") || [];
-
-      let correct = 0;
-      let incorrect = 0;
-
-      words.forEach((word, index) => {
-        if (word === currentWords[index]) {
-          correct++;
-        } else {
-          incorrect++;
-        }
-      });
-
-      setCorrectWords(correct);
-      setIncorrectWords(incorrect);
-
-      // Check if all words are completed
-      const totalTypedWords = correct + incorrect;
-      if (!config.practiceMode && !testCompleted && totalTypedWords >= currentWords.length) {
-        setTestCompleted(true);
-        return;
-      }
-
-      // Update activeChar and cursor position for sentence mode
-      const activeWordIndex = getActiveWordIndex();
-      const activeCharIndex = words[activeWordIndex]?.length || 0;
-      let activeChar = isStartNextWord
-        ? currentWords[activeWordIndex + 1]?.[0]
-        : currentWords[activeWordIndex]?.[activeCharIndex] || null;
-
-      const isSpacePosition = activeCharIndex === currentWords[activeWordIndex]?.length && !isStartNextWord;
-
-      let cursorWordIndex = activeWordIndex;
-      let cursorCharIndex = activeCharIndex;
-      let cursorIsSpacePosition = isSpacePosition;
-
-      if (isSpacePosition) {
-        activeChar = "spacebar";
-        setIsStartNextWord(false);
-      }
-
-      // Handle cursor position after space - move to next word's first character
-      if (isStartNextWord && currentWords[activeWordIndex + 1]) {
-        cursorWordIndex = activeWordIndex + 1;
-        cursorCharIndex = 0;
-        cursorIsSpacePosition = false;
-        activeChar = currentWords[activeWordIndex + 1]?.[0] || null;
-      }
-
-      // Update cursor position state
-      setCursorPosition({
-        wordIndex: cursorWordIndex,
-        charIndex: cursorCharIndex,
-        isSpacePosition: cursorIsSpacePosition
-      });
-
-      setActiveChar(activeChar);
-      setIsStartNextWord(false);
-
-      if (e.nativeEvent.composed) {
-        const composeKey = currentWords[activeWordIndex]?.[activeCharIndex - 1];
-        if (isComposing) {
-          setIsComposing(false);
-        } else {
-          setComposeKey(composeKey);
-        }
-      }
-
-      if (config.practiceMode && activeCharIndex === 0) {
-        setActiveChar(currentWords[activeWordIndex]?.[0] || null);
-      }
-    }
-  };
-
-  const getActiveWordIndex = () => {
-    const words = typedText.split(" ");
-    return words.length - 1;
-  };
-
-  const getLetterClass = (wordIndex: number, charIndex: number) => {
-    const words = typedText.split(" ");
-    const currentWords = currentData?.split(" ") || [];
-
-    let className = "";
-
-    if (wordIndex < currentWords.length) {
-      const currentWord = currentWords[wordIndex];
-      const typedWord = words[wordIndex] || "";
-
-      if (charIndex < currentWord.length) {
-        const currentChar = currentWord[charIndex];
-        const typedChar = typedWord[charIndex] || "";
-
-        if (typedChar) {
-          if (typedChar === currentChar) {
-            className = "text-black dark:text-white";
-          } else {
-            className = "text-destructive";
-          }
-        } else {
-          className = "text-muted-foreground";
-        }
-      }
-    }
-
-    return className;
-  };
-
-  const getWordClass = (wordIndex: number) => {
-    const words = typedText.split(" ");
-    const currentWords = currentData?.split(" ") || [];
-    const typedWord = words[wordIndex] || "";
-    if (typedWord === currentWords[wordIndex] && wordIndex < words.length - 1) {
-      return "correct typed";
-    } else if (typedWord.length > 0 && wordIndex < words.length - 1) {
-      return "incorrect border-b border-dashed border-destructive typed";
-    }
-    return "";
-  };
-
-  const handleFocusInput = () => {
-    if (inputRef.current && !testCompleted) {
-      inputRef.current.focus();
-    }
-  };
-
-  return (
-    <>
-      {/* Results Modal */}
-      {showResults && lastTestResult && (
-        <ResultsModal
-          isOpen={showResults}
-          onClose={() => setShowResults(false)}
-          result={lastTestResult}
-          onStartNewTest={handleRefresh}
-        />
-      )}
-
-      {/* Difficulty Mode Selector */}
-      <div className="flex justify-center mb-4">
-        <DataMode />
-      </div>
-
-      <div
-        className={cn(
-          "bg-background databox-wrapper rounded-lg relative p-4 border border-dashed",
-          isFocused ? "focus" : "",
-          testCompleted ? "opacity-50 pointer-events-none" : ""
-        )}
-        tabIndex={0}
-        onFocus={() => inputRef.current?.focus()}
-        ref={textContainerRef}
-      >
-        {/* Focus Overlay */}
-        <FocusOverlay
-          isVisible={!isFocused && !testCompleted}
-          onClick={handleFocusInput}
-        />
-
-        <Input
-          className=" opacity-0 absolute left-0"
-          onKeyDown={handleKeyDown}
-          onChange={handleInputChange}
-          ref={inputRef}
-          onFocus={() => setIsFocused(true)}
-          onBlur={() => setIsFocused(false)}
-          disabled={testCompleted}
-        />
-
-        <div
-          className={cn(
-            "databox h-[120px] relative focus-visible:border-primary overflow-hidden"
-            // `${lisuBosa.className}` // Temporarily disabled for offline build
-          )}
-        >
-          {config.difficultyMode === 'chars' ? (
-            // Character mode with special styling
-            <div className="flex flex-wrap gap-2 p-2">
-              {currentData?.split("").map((char, charIndex) => {
-                const words = typedText.split("");
-                const typedChar = words[charIndex] || "";
-                const isCursorPosition = charIndex === typedText.length;
-
-                let bgColor = "bg-muted/30";
-                let textColor = "text-muted-foreground";
-
-                if (typedChar) {
-                  if (typedChar === char) {
-                    bgColor = "bg-green-100 dark:bg-green-900/30";
-                    textColor = "text-green-700 dark:text-green-300";
-                  } else {
-                    bgColor = "bg-red-100 dark:bg-red-900/30";
-                    textColor = "text-red-700 dark:text-red-300";
-                  }
-                }
-
-                return (
-                  <div
-                    key={charIndex}
-                    className={cn(
-                      "relative flex items-center justify-center min-w-[40px] h-[40px] rounded-md border text-xl font-medium transition-colors",
-                      bgColor,
-                      textColor,
-                      char === " " ? "min-w-[20px] bg-transparent border-dashed" : ""
-                    )}
-                  >
-                    {char === " " ? "⎵" : char}
-                    {isCursorPosition && isFocused && !testCompleted && (
-                      <span className="absolute left-0 top-0 w-0.5 h-full bg-primary animate-pulse" />
-                    )}
-                  </div>
-                );
-              })}
-            </div>
-          ) : (
-            // Sentence mode with original styling
-            <div className="words flex flex-wrap relative">
-              {currentData?.split(" ").map((word, wordIndex) => (
-                <div
-                  key={wordIndex}
-                  className={`word word-${wordIndex} h-[30px] flex px-1 ${getWordClass(
-                    wordIndex
-                  )}${getActiveWordIndex() === wordIndex ? " active" : ""}`}
-                >
-                  {word.split("").map((char, charIndex) => {
-                    const isCursorPosition =
-                      cursorPosition.wordIndex === wordIndex &&
-                      cursorPosition.charIndex === charIndex &&
-                      !cursorPosition.isSpacePosition;
-
-                    return (
-                      <span
-                        key={charIndex}
-                        className={`letter letter-${charIndex} text-2xl relative ${getLetterClass(
-                          wordIndex,
-                          charIndex
-                        )}`}
-                      >
-                        {char}
-                        {isCursorPosition && isFocused && !testCompleted && (
-                          <span className="absolute left-0 top-0 w-0.5 h-full bg-primary animate-pulse" />
-                        )}
-                      </span>
-                    );
-                  })}
-                  {/* Space cursor */}
-                  {cursorPosition.wordIndex === wordIndex &&
-                    cursorPosition.isSpacePosition &&
-                    isFocused && !testCompleted && (
-                      <span className="relative">
-                        <span className="absolute right-0 top-0 w-0.5 h-full bg-primary animate-pulse" />
-                      </span>
-                    )}
-                </div>
-              ))}
-            </div>
-          )}
-        </div>
-      </div>
-
-      <div className="flex justify-between mt-4">
-        <div className="flex gap-2">
-          <TooltipWrapper placement="center" tooltip="Select time">
-            <TimerOptions
-              selectedTime={selectedTime}
-              setSelectedTime={setSelectedTime}
-              disabled={testCompleted}
-            />
-          </TooltipWrapper>
-          <TooltipWrapper placement="center" tooltip="Select keyboard layout">
-            <KeyboardSelector />
-          </TooltipWrapper>
-          <TooltipWrapper
-            placement="center"
-            tooltip="Enable/Disable practice mode"
-          >
-            <ModeToggler />
-          </TooltipWrapper>
-        </div>
-        <div className="flex gap-2">
-          <Button variant={"secondary"} size={"sm"} className="p-2">
-            <span>
-              {correctWords} / {correctWords + incorrectWords}
-            </span>
-            <span className="mx-2">|</span>
-            <span className="font-bold">{calculateWPM()} WPM</span>
-            <span className="mx-2">|</span>
-            <span className="font-bold">{timeLeft}s</span>
-          </Button>
-
-          <Button
-            variant={"secondary"}
-            size={"icon"}
-            className="w-9 h-9"
-            onClick={handleRefresh}
-          >
-            <RotateCcw />
-          </Button>
-        </div>
-      </div>
-    </>
-  );
->>>>>>> 418f1988
 }