--- conflicted
+++ resolved
@@ -1,6 +1,5 @@
 "use client";
 
-<<<<<<< HEAD
 import { RotateCcw } from "lucide-react";
 import KeyboardSelector from "./keyboard-selector";
 import ModeToggler from "./mode-toggler";
@@ -668,10 +667,4 @@
       </div>
     </>
   );
-=======
-import { TypingContainer } from "@/presentation/components/typing/typing-container";
-
-export default function DataBox() {
-  return <TypingContainer />;
->>>>>>> 753e7753
 }