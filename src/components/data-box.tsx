"use client";

import { RotateCcw } from "lucide-react";
<<<<<<< HEAD
// import { Lisu_Bosa } from "next/font/google";
=======
>>>>>>> f8d07bca
import KeyboardSelector from "./keyboard-selector";
import ModeToggler from "./mode-toggler";
import TimerOptions from "./time-options";
import TooltipWrapper from "./tooltip-wrapper";

<<<<<<< HEAD
// Temporarily disable Google Fonts for testing
// const lisuBosa = Lisu_Bosa({
//   weight: ["400", "700"],
//   style: ["normal", "italic"],
//   subsets: ["latin"],
// });

=======
>>>>>>> f8d07bca
export type DataBoxType = {
  data: string;
};

export default function DataBox() {
  const { config } = useSiteConfig();
  const { setActiveChar, setComposeKey } = usePracticeMode();
  const { addTestResult } = useTypingStatistics();
  const inputRef = useRef<HTMLInputElement>(null);
  const textContainerRef = useRef<HTMLDivElement>(null);

  const [currentData, setCurrentData] = useState<string | null>(null);
  const [language, setLanguage] = useState<string>("en");
  const [syntaxs, setSyntaxs] = useState<string[]>([]);
  const [typedText, setTypedText] = useState<string>("");

  const [correctWords, setCorrectWords] = useState<number>(0);
  const [incorrectWords, setIncorrectWords] = useState<number>(0);
  const [startTime, setStartTime] = useState<number | null>(null);
  const [isFocused, setIsFocused] = useState<boolean>(false);
  const [isStartNextWord, setIsStartNextWord] = useState<boolean>(false);
  const [isComposing, setIsComposing] = useState<boolean>(false);

  const [selectedTime, setSelectedTime] = useState<number>(30);
  const [timeLeft, setTimeLeft] = useState<number>(30);
  const [cursorPosition, setCursorPosition] = useState<{
    wordIndex: number;
    charIndex: number;
    isSpacePosition: boolean;
  }>({ wordIndex: 0, charIndex: 0, isSpacePosition: false });
  const [testCompleted, setTestCompleted] = useState<boolean>(false);
  const [showResults, setShowResults] = useState<boolean>(false);
  const [lastTestResult, setLastTestResult] = useState<{
    wpm: number;
    accuracy: number;
    correctWords: number;
    incorrectWords: number;
    totalWords: number;
    testDuration: number;
    language: string;
    charactersTyped: number;
    errors: number;
  } | null>(null);

  useEffect(() => {
    setTimeLeft(selectedTime);
    setTestCompleted(false);
    setShowResults(false);
  }, [selectedTime]);

  // Focus input on component mount
  useEffect(() => {
    if (inputRef.current) {
      inputRef.current.focus();
    }
  }, []);

  const calculateWPM = useCallback(() => {
    if (startTime === null) return 0;

    const elapsedTime = (selectedTime - timeLeft) / 60; // in minutes
    return elapsedTime > 0 ? Math.round(correctWords / elapsedTime) : 0;
  }, [startTime, selectedTime, timeLeft, correctWords]);

  const getRandomData = useCallback(() => {
    const datasets: { [key: string]: { syntaxs: string[]; chars?: string[] } } = {
      en: engdatasets,
      my: mydatasets,
      li: lidatasets,
    };

    const dataset = datasets[language];
    if (!dataset) return;

    if (config.difficultyMode === 'chars' && dataset.chars) {
      // Generate random character sequence
      const chars = dataset.chars;
      const sequenceLength = Math.floor(Math.random() * 20) + 10; // 10-30 characters
      let sequence = '';

      for (let i = 0; i < sequenceLength; i++) {
        const randomChar = chars[Math.floor(Math.random() * chars.length)];
        sequence += randomChar;

        // Add spaces occasionally for word separation
        if (i > 0 && i % 5 === 0 && Math.random() > 0.7) {
          sequence += ' ';
        }
      }

      setCurrentData(sequence.trim());
    } else if (syntaxs.length) {
      // Use syntax mode (sentences)
      const randomIndex = Math.floor(Math.random() * syntaxs.length);
      setCurrentData(syntaxs[randomIndex]);
    }
  }, [syntaxs, language, config.difficultyMode]);

  const handleRefresh = useCallback(() => {
    setTypedText("");
    setCorrectWords(0);
    setIncorrectWords(0);
    setStartTime(null);
    setTimeLeft(selectedTime);
    setCursorPosition({ wordIndex: 0, charIndex: 0, isSpacePosition: false });
    setTestCompleted(false);
    setShowResults(false);
    setLastTestResult(null);
    getRandomData();

    // clear input ref
    if (inputRef.current) {
      inputRef.current.value = "";
    }
  }, [getRandomData, selectedTime]);

  // Fixed timer effect - removed saveTestResult dependency to prevent restarts
  useEffect(() => {
    if (startTime !== null && timeLeft > 0 && !testCompleted) {
      const timer = setInterval(() => {
        setTimeLeft((prev) => {
          if (prev <= 1) {
            // Timer reached 0, save results
            setTestCompleted(true);
            return 0;
          }
          return prev - 1;
        });
      }, 1000);

      return () => clearInterval(timer);
    }
  }, [startTime, testCompleted, timeLeft]);

  // Separate effect to handle test completion and result saving
  useEffect(() => {
    if (testCompleted && !config.practiceMode && startTime !== null && !showResults) {
      const totalWords = correctWords + incorrectWords;
      const accuracy = totalWords > 0 ? Math.round((correctWords / totalWords) * 100) : 0;
      const testDuration = selectedTime - timeLeft;
      const charactersTyped = typedText.length;
      const errors = incorrectWords;

      const testResult = {
        wpm: calculateWPM(),
        accuracy,
        correctWords,
        incorrectWords,
        totalWords,
        testDuration,
        language: config.language.code,
        charactersTyped,
        errors,
      };

      addTestResult(testResult);
      setLastTestResult(testResult);
      setShowResults(true);
    }
  }, [testCompleted, config.practiceMode, startTime, showResults, correctWords, incorrectWords, selectedTime, timeLeft, typedText.length, calculateWPM, config.language.code, addTestResult]);

  useEffect(() => {
    setLanguage(config.language.code);
    if (inputRef.current) {
      inputRef.current.focus();
      inputRef.current.value = "";
    }
  }, [config.language]);

  // Global keyboard event listener to focus input when not focused
  useEffect(() => {
    const handleGlobalKeyDown = (e: KeyboardEvent) => {
      // Don't interfere if input is already focused or if it's a modifier key
      if (isFocused || e.ctrlKey || e.metaKey || e.altKey || testCompleted) {
        return;
      }

      // Don't interfere with other inputs or interactive elements
      const target = e.target as HTMLElement;
      if (target.tagName === 'INPUT' || target.tagName === 'TEXTAREA' || target.contentEditable === 'true') {
        return;
      }

      // Focus the input and let the key event propagate naturally
      if (inputRef.current) {
        inputRef.current.focus();
      }
    };

    document.addEventListener('keydown', handleGlobalKeyDown);
    return () => document.removeEventListener('keydown', handleGlobalKeyDown);
  }, [isFocused, testCompleted]);

  useEffect(() => {
    if (config.practiceMode && currentData) {
      setActiveChar(currentData.split(" ")[0]?.[0] || null);
      setCursorPosition({ wordIndex: 0, charIndex: 0, isSpacePosition: false });
    } else {
      setActiveChar("");
      setCursorPosition({ wordIndex: 0, charIndex: 0, isSpacePosition: false });
    }
  }, [config.practiceMode, currentData, setActiveChar]);

  useEffect(() => {
    const datasets: { [key: string]: { syntaxs: string[]; chars?: string[] } } = {
      en: engdatasets,
      my: mydatasets,
      li: lidatasets,
    };

    if (language) {
      const dataset = datasets[language];

      if (config.difficultyMode === 'chars' && dataset.chars) {
        // Generate random character sequences for character mode
        const generateCharSequence = () => {
          const chars = dataset.chars!;
          const sequenceLength = Math.floor(Math.random() * 20) + 10; // 10-30 characters
          let sequence = '';

          for (let i = 0; i < sequenceLength; i++) {
            const randomChar = chars[Math.floor(Math.random() * chars.length)];
            sequence += randomChar;

            // Add spaces occasionally for word separation
            if (i > 0 && i % 5 === 0 && Math.random() > 0.7) {
              sequence += ' ';
            }
          }

          return sequence.trim();
        };

        const charSequences = Array.from({ length: 10 }, generateCharSequence);
        setSyntaxs(charSequences);
        setCurrentData(charSequences[0]);
      } else {
        // Use syntax mode (sentences)
        setSyntaxs(dataset.syntaxs);
        const randomIndex = Math.floor(Math.random() * dataset.syntaxs.length);
        setCurrentData(dataset.syntaxs[randomIndex]);
      }
    }
  }, [language, config.difficultyMode]);

  useEffect(() => {
    // get active word index
    const activeWord = document.querySelector(".word.active") as HTMLElement;
    const databox = document.querySelector(".databox") as HTMLElement;
    if (activeWord) {
      if (activeWord.offsetTop + 30 > databox.clientHeight) {
        databox.scrollTo({ top: databox.clientHeight, behavior: "smooth" });
      } else {
        const topOffset =
          activeWord.offsetTop - databox.clientHeight > 0
            ? activeWord.offsetTop - databox.clientHeight
            : 0;
        databox.scrollTo({ top: topOffset, behavior: "smooth" });
      }
    }
  }, [typedText]);

  const handleKeyDown = (e: React.KeyboardEvent<HTMLInputElement>) => {
    if (e.repeat || e.nativeEvent.isComposing || !e.nativeEvent.isTrusted) {
      e.preventDefault();
      return;
    }

    const words = typedText.split(" ");
    const activeWordIndex = getActiveWordIndex();
    const activeWord = words[activeWordIndex] || "";

    // Handle Ctrl/Cmd + Backspace (word deletion)
    if (e.key === "Backspace" && (e.ctrlKey || e.metaKey)) {
      e.preventDefault();

      // Get current input value and cursor position
      const input = inputRef.current;
      if (!input) return;

      const cursorPos = input.selectionStart || 0;
      const text = input.value;

      // Find the start of the current word to delete
      let wordStart = cursorPos;
      while (wordStart > 0 && text[wordStart - 1] !== ' ') {
        wordStart--;
      }

      // Create new text without the deleted word
      const newText = text.slice(0, wordStart) + text.slice(cursorPos);

      // Update the input value and trigger change event
      input.value = newText;
      input.setSelectionRange(wordStart, wordStart);

      // Trigger the change event manually
      const event = new Event('input', { bubbles: true });
      input.dispatchEvent(event);

      return;
    }

    if (e.key === " " && activeWord.length === 0) {
      e.preventDefault();
    }

    if (e.key === " " && activeWord.length > 0) {
      setIsStartNextWord(true);
      // setIsComposing(true);
      // setComposeKey("{spacebar}");
      const currentWords = currentData?.split(" ") || [];
      if (activeWord === currentWords[activeWordIndex]) {
        setCorrectWords((prev) => prev + 1);
      } else {
        setIncorrectWords((prev) => prev + 1);
      }
    }
  };

  const handleInputChange = (e: React.ChangeEvent<HTMLInputElement>) => {
    const inputText = e.target.value;
    setTypedText(inputText);

    // Start timer on first keystroke
    if (startTime === null && inputText.length > 0) {
      setStartTime(Date.now());
    }

    if (config.difficultyMode === 'chars') {
      // Character mode logic
      const currentChars = currentData?.split("") || [];
      let correct = 0;
      let incorrect = 0;

      inputText.split("").forEach((char, index) => {
        if (char === currentChars[index]) {
          correct++;
        } else {
          incorrect++;
        }
      });

      setCorrectWords(correct);
      setIncorrectWords(incorrect);

      // Check if all characters are completed
      if (!config.practiceMode && !testCompleted && inputText.length >= currentChars.length) {
        setTestCompleted(true);
        return;
      }

      // Update activeChar for character mode
      const nextCharIndex = inputText.length;
      const activeChar = currentChars[nextCharIndex] || null;
      setActiveChar(activeChar);
    } else {
      // Sentence mode logic (original)
      const words = inputText.trim().split(" ");
      const currentWords = currentData?.split(" ") || [];

      let correct = 0;
      let incorrect = 0;

      words.forEach((word, index) => {
        if (word === currentWords[index]) {
          correct++;
        } else {
          incorrect++;
        }
      });

      setCorrectWords(correct);
      setIncorrectWords(incorrect);

      // Check if all words are completed
      const totalTypedWords = correct + incorrect;
      if (!config.practiceMode && !testCompleted && totalTypedWords >= currentWords.length) {
        setTestCompleted(true);
        return;
      }

      // Update activeChar and cursor position for sentence mode
      const activeWordIndex = getActiveWordIndex();
      const activeCharIndex = words[activeWordIndex]?.length || 0;
      let activeChar = isStartNextWord
        ? currentWords[activeWordIndex + 1]?.[0]
        : currentWords[activeWordIndex]?.[activeCharIndex] || null;

      const isSpacePosition = activeCharIndex === currentWords[activeWordIndex]?.length && !isStartNextWord;

      let cursorWordIndex = activeWordIndex;
      let cursorCharIndex = activeCharIndex;
      let cursorIsSpacePosition = isSpacePosition;

      if (isSpacePosition) {
        activeChar = "spacebar";
        setIsStartNextWord(false);
      }

      // Handle cursor position after space - move to next word's first character
      if (isStartNextWord && currentWords[activeWordIndex + 1]) {
        cursorWordIndex = activeWordIndex + 1;
        cursorCharIndex = 0;
        cursorIsSpacePosition = false;
        activeChar = currentWords[activeWordIndex + 1]?.[0] || null;
      }

      // Update cursor position state
      setCursorPosition({
        wordIndex: cursorWordIndex,
        charIndex: cursorCharIndex,
        isSpacePosition: cursorIsSpacePosition
      });

      setActiveChar(activeChar);
      setIsStartNextWord(false);

      if (e.nativeEvent.composed) {
        const composeKey = currentWords[activeWordIndex]?.[activeCharIndex - 1];
        if (isComposing) {
          setIsComposing(false);
        } else {
          setComposeKey(composeKey);
        }
      }

      if (config.practiceMode && activeCharIndex === 0) {
        setActiveChar(currentWords[activeWordIndex]?.[0] || null);
      }
    }
  };

  const getActiveWordIndex = () => {
    const words = typedText.split(" ");
    return words.length - 1;
  };

  const getLetterClass = (wordIndex: number, charIndex: number) => {
    const words = typedText.split(" ");
    const currentWords = currentData?.split(" ") || [];

    let className = "";

    if (wordIndex < currentWords.length) {
      const currentWord = currentWords[wordIndex];
      const typedWord = words[wordIndex] || "";

      if (charIndex < currentWord.length) {
        const currentChar = currentWord[charIndex];
        const typedChar = typedWord[charIndex] || "";

        if (typedChar) {
          if (typedChar === currentChar) {
            className = "text-black dark:text-white";
          } else {
            className = "text-destructive";
          }
        } else {
          className = "text-muted-foreground";
        }
      }
    }

    return className;
  };

  const getWordClass = (wordIndex: number) => {
    const words = typedText.split(" ");
    const currentWords = currentData?.split(" ") || [];
    const typedWord = words[wordIndex] || "";
    if (typedWord === currentWords[wordIndex] && wordIndex < words.length - 1) {
      return "correct typed";
    } else if (typedWord.length > 0 && wordIndex < words.length - 1) {
      return "incorrect border-b border-dashed border-destructive typed";
    }
    return "";
  };

  const handleFocusInput = () => {
    if (inputRef.current && !testCompleted) {
      inputRef.current.focus();
    }
  };

  return (
    <>
      {/* Results Modal */}
      {showResults && lastTestResult && (
        <ResultsModal
          isOpen={showResults}
          onClose={() => setShowResults(false)}
          result={lastTestResult}
          onStartNewTest={handleRefresh}
        />
      )}

      {/* Difficulty Mode Selector */}
      <div className="flex justify-center mb-4">
        <DataMode />
      </div>

      <div
        className={cn(
          "bg-background databox-wrapper rounded-lg relative p-4 border border-dashed",
          isFocused ? "focus" : "",
          testCompleted ? "opacity-50 pointer-events-none" : ""
        )}
        tabIndex={0}
        onFocus={() => inputRef.current?.focus()}
        ref={textContainerRef}
      >
        {/* Focus Overlay */}
        <FocusOverlay
          isVisible={!isFocused && !testCompleted}
          onClick={handleFocusInput}
        />

        <Input
          className=" opacity-0 absolute left-0"
          onKeyDown={handleKeyDown}
          onChange={handleInputChange}
          ref={inputRef}
          onFocus={() => setIsFocused(true)}
          onBlur={() => setIsFocused(false)}
          disabled={testCompleted}
        />

        <div
          className={cn(
<<<<<<< HEAD
            "databox h-[120px] relative focus-visible:border-primary overflow-hidden"
            // `${lisuBosa.className}` // Temporarily disabled
=======
            "databox h-[120px] relative focus-visible:border-primary overflow-hidden",

>>>>>>> f8d07bca
          )}
        >
          {config.difficultyMode === 'chars' ? (
            // Character mode with special styling
            <div className="flex flex-wrap gap-2 p-2">
              {currentData?.split("").map((char, charIndex) => {
                const words = typedText.split("");
                const typedChar = words[charIndex] || "";
                const isCursorPosition = charIndex === typedText.length;

                let bgColor = "bg-muted/30";
                let textColor = "text-muted-foreground";

                if (typedChar) {
                  if (typedChar === char) {
                    bgColor = "bg-green-100 dark:bg-green-900/30";
                    textColor = "text-green-700 dark:text-green-300";
                  } else {
                    bgColor = "bg-red-100 dark:bg-red-900/30";
                    textColor = "text-red-700 dark:text-red-300";
                  }
                }

                return (
                  <div
                    key={charIndex}
                    className={cn(
                      "relative flex items-center justify-center min-w-[40px] h-[40px] rounded-md border text-xl font-medium transition-colors",
                      bgColor,
                      textColor,
                      char === " " ? "min-w-[20px] bg-transparent border-dashed" : ""
                    )}
                  >
                    {char === " " ? "⎵" : char}
                    {isCursorPosition && isFocused && !testCompleted && (
                      <span className="absolute left-0 top-0 w-0.5 h-full bg-primary animate-pulse" />
                    )}
                  </div>
                );
              })}
            </div>
          ) : (
            // Sentence mode with original styling
            <div className="words flex flex-wrap relative">
              {currentData?.split(" ").map((word, wordIndex) => (
                <div
                  key={wordIndex}
                  className={`word word-${wordIndex} h-[30px] flex px-1 ${getWordClass(
                    wordIndex
                  )}${getActiveWordIndex() === wordIndex ? " active" : ""}`}
                >
                  {word.split("").map((char, charIndex) => {
                    const isCursorPosition =
                      cursorPosition.wordIndex === wordIndex &&
                      cursorPosition.charIndex === charIndex &&
                      !cursorPosition.isSpacePosition;

                    return (
                      <span
                        key={charIndex}
                        className={`letter letter-${charIndex} text-2xl relative ${getLetterClass(
                          wordIndex,
                          charIndex
                        )}`}
                      >
                        {char}
                        {isCursorPosition && isFocused && !testCompleted && (
                          <span className="absolute left-0 top-0 w-0.5 h-full bg-primary animate-pulse" />
                        )}
                      </span>
                    );
                  })}
                  {/* Space cursor */}
                  {cursorPosition.wordIndex === wordIndex &&
                    cursorPosition.isSpacePosition &&
                    isFocused && !testCompleted && (
                      <span className="relative">
                        <span className="absolute right-0 top-0 w-0.5 h-full bg-primary animate-pulse" />
                      </span>
                    )}
                </div>
              ))}
            </div>
          )}
        </div>
      </div>

      <div className="flex justify-between mt-4">
        <div className="flex gap-2">
          <TooltipWrapper placement="center" tooltip="Select time">
            <TimerOptions
              selectedTime={selectedTime}
              setSelectedTime={setSelectedTime}
              disabled={testCompleted}
            />
          </TooltipWrapper>
          <TooltipWrapper placement="center" tooltip="Select keyboard layout">
            <KeyboardSelector />
          </TooltipWrapper>
          <TooltipWrapper
            placement="center"
            tooltip="Enable/Disable practice mode"
          >
            <ModeToggler />
          </TooltipWrapper>
        </div>
        <div className="flex gap-2">
          <Button variant={"secondary"} size={"sm"} className="p-2">
            <span>
              {correctWords} / {correctWords + incorrectWords}
            </span>
            <span className="mx-2">|</span>
            <span className="font-bold">{calculateWPM()} WPM</span>
            <span className="mx-2">|</span>
            <span className="font-bold">{timeLeft}s</span>
          </Button>

          <Button
            variant={"secondary"}
            size={"icon"}
            className="w-9 h-9"
            onClick={handleRefresh}
          >
            <RotateCcw />
          </Button>
        </div>
      </div>
    </>
  );
}<|MERGE_RESOLUTION|>--- conflicted
+++ resolved
@@ -1,16 +1,12 @@
 "use client";
 
 import { RotateCcw } from "lucide-react";
-<<<<<<< HEAD
 // import { Lisu_Bosa } from "next/font/google";
-=======
->>>>>>> f8d07bca
 import KeyboardSelector from "./keyboard-selector";
 import ModeToggler from "./mode-toggler";
 import TimerOptions from "./time-options";
 import TooltipWrapper from "./tooltip-wrapper";
 
-<<<<<<< HEAD
 // Temporarily disable Google Fonts for testing
 // const lisuBosa = Lisu_Bosa({
 //   weight: ["400", "700"],
@@ -18,8 +14,6 @@
 //   subsets: ["latin"],
 // });
 
-=======
->>>>>>> f8d07bca
 export type DataBoxType = {
   data: string;
 };
@@ -550,13 +544,8 @@
 
         <div
           className={cn(
-<<<<<<< HEAD
-            "databox h-[120px] relative focus-visible:border-primary overflow-hidden"
-            // `${lisuBosa.className}` // Temporarily disabled
-=======
             "databox h-[120px] relative focus-visible:border-primary overflow-hidden",
 
->>>>>>> f8d07bca
           )}
         >
           {config.difficultyMode === 'chars' ? (
